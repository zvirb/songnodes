--- conflicted
+++ resolved
@@ -99,9 +99,6 @@
 # Claude AI configuration and workflow
 .claude/
 UnifiedWorkflow/
-<<<<<<< HEAD
-CLAUDE.md
-=======
 CLAUDE.md
 
 # Git submodules and nested repositories
@@ -110,5 +107,4 @@
 .gitmodules
 **/.gitmodules
 **/submodules/
-*/submodules/
->>>>>>> 7005bc17
+*/submodules/